--- conflicted
+++ resolved
@@ -107,7 +107,6 @@
 
 ### Analysis Configuration
 
-<<<<<<< HEAD
 | Variable                                     | Description                                         | Default               |
 | -------------------------------------------- | --------------------------------------------------- | --------------------- |
 | `AI_ANALYSIS_PROMPT_VERSION`                 | Version of analysis prompt to use                   | `v1`                  |
@@ -130,21 +129,6 @@
 | `GEMINI_API_KEY`    | API key for Gemini AI            | -                                                         |
 | `GEMINI_API_URL`    | Base URL for Gemini API          | `https://generativelanguage.googleapis.com/v1beta/models` |
 | `GEMINI_MODEL_NAME` | Gemini model to use for analysis | `gemini-2.0-flash-exp`                                    |
-=======
-| Variable                       | Description                                         | Default                                                   |
-| ------------------------------ | --------------------------------------------------- | --------------------------------------------------------- |
-| `AI_ANALYSIS_PROMPT_VERSION`   | Version of analysis prompt to use                   | `v1`                                                      |
-| `AI_MAX_CONTEXT_TOKENS`        | Maximum context window size for AI model            | `1000000`                                                 |
-| `AI_MAX_PROMPT_TOKENS`         | Maximum tokens for analysis prompt (overrides calc) | `855000` (calculated)                                     |
-| `AI_MAX_PROMPT_TOKENS_BASE`    | Base tokens before safety margin                    | `900000`                                                  |
-| `AI_TOKENIZER_SAFETY_MARGIN`   | Safety margin for tokenizer discrepancies           | `0.95`                                                    |
-| `AI_HEAD_MESSAGES`             | Messages to keep from conversation start            | `5`                                                       |
-| `AI_TAIL_MESSAGES`             | Messages to keep from conversation end              | `20`                                                      |
-| `AI_TRUNCATION_STRATEGY`       | JSON object for truncation config                   | See below                                                 |
-| `AI_ESTIMATED_CHARS_PER_TOKEN` | Estimated characters per token ratio                | `12`                                                      |
-| `GEMINI_API_KEY`               | API key for Gemini AI                               | -                                                         |
-| `GEMINI_MODEL_NAME`            | Gemini model to use for analysis                    | `gemini-2.0-flash-exp`                                    |
-| `GEMINI_API_URL`               | Base URL for Gemini API                             | `https://generativelanguage.googleapis.com/v1beta/models` |
 
 ### AI Analysis Security
 
@@ -158,7 +142,6 @@
 | `AI_ANALYSIS_ENABLE_PROMPT_INJECTION_PROTECTION` | Enable prompt injection protection               | `true`  |
 | `AI_ANALYSIS_ENABLE_OUTPUT_VALIDATION`           | Enable output validation for analysis results    | `true`  |
 | `AI_ANALYSIS_ENABLE_AUDIT_LOGGING`               | Enable audit logging for all analysis operations | `true`  |
->>>>>>> 8482bb59
 
 Example truncation strategy JSON:
 
