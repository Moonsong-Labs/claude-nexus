--- conflicted
+++ resolved
@@ -509,11 +509,7 @@
 
 // Main execution
 async function main() {
-<<<<<<< HEAD
-  const { dryRun, domain, limit, debug, gc, help, yes } = parseArgs()
-=======
-  const { dryRun, domain, limit, requestIds, debug, gc, help } = parseArgs()
->>>>>>> 6b798575
+  const { dryRun, domain, limit, requestIds, debug, gc, help, yes } = parseArgs()
 
   if (help) {
     console.log(`
