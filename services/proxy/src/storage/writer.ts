--- conflicted
+++ resolved
@@ -143,14 +143,9 @@
         INSERT INTO api_requests (
           request_id, domain, account_id, timestamp, method, path, headers, body, 
           api_key_hash, model, request_type, current_message_hash, 
-<<<<<<< HEAD
           parent_message_hash, conversation_id, branch_id, message_count,
           parent_task_request_id, is_subtask, task_tool_invocation
         ) VALUES ($1, $2, $3, $4, $5, $6, $7, $8, $9, $10, $11, $12, $13, $14, $15, $16, $17, $18)
-=======
-          parent_message_hash, conversation_id, branch_id, message_count
-        ) VALUES ($1, $2, $3, $4, $5, $6, $7, $8, $9, $10, $11, $12, $13, $14, $15, $16)
->>>>>>> b75b7696
         ON CONFLICT (request_id) DO NOTHING
       `
 
@@ -699,13 +694,10 @@
           conversation_id UUID,
           branch_id VARCHAR(255) DEFAULT 'main',
           message_count INTEGER DEFAULT 0,
-<<<<<<< HEAD
           parent_task_request_id UUID REFERENCES api_requests(request_id),
           is_subtask BOOLEAN DEFAULT false,
           task_tool_invocation JSONB,
-=======
           account_id VARCHAR(255),
->>>>>>> b75b7696
           created_at TIMESTAMPTZ DEFAULT NOW()
         )
       `)
