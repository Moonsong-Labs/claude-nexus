--- conflicted
+++ resolved
@@ -422,11 +422,7 @@
                 }
               }
             }
-<<<<<<< HEAD
-          } catch {
-=======
           } catch (_parseError) {
->>>>>>> 270094b4
             // Ignore parsing errors for test collection
           }
         }
@@ -444,12 +440,6 @@
 
       // Update test sample with streaming response if enabled
       if (sampleId) {
-<<<<<<< HEAD
-=======
-        // Reconstruct the full response from chunks
-        const fullResponse = this.reconstructResponseFromChunks(streamingChunks)
-
->>>>>>> 270094b4
         await testSampleCollector.updateSampleWithResponse(sampleId, claudeResponse, fullResponse, {
           inputTokens: response.inputTokens,
           outputTokens: response.outputTokens,
