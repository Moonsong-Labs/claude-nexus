{
  "name": "@claude-nexus/proxy",
  "version": "2.0.0",
  "description": "Claude Nexus Proxy Service - API proxy for Claude with telemetry and multi-subscription support",
  "type": "module",
  "main": "dist/main.js",
  "bin": {
    "claude-nexus-proxy": "./dist/main.js"
  },
  "scripts": {
    "dev": "bun run src/main.ts",
    "dev:watch": "bun --watch src/main.ts",
    "build": "bun scripts/build-bun.ts",
    "build:production": "bun scripts/build-production.ts",
    "build:check": "bun run build:production",
    "start": "bun dist/index.js",
    "start:prod": "NODE_ENV=production bun dist/index.js",
    "typecheck": "tsc --build",
    "lint": "eslint src/**/*.ts",
    "test": "bun test",
    "clean": "rm -rf dist"
  },
  "dependencies": {
    "@hono/node-server": "^1.13.7",
    "@modelcontextprotocol/sdk": "^1.15.0",
    "@octokit/rest": "^22.0.0",
    "@slack/webhook": "^7.0.3",
    "gray-matter": "^4.0.3",
    "hono": "^4.6.13",
    "js-yaml": "^4.1.0",
    "lru-cache": "^11.1.0",
    "nanoid": "^5.0.8",
    "node-cache": "^5.1.2",
    "p-limit": "^6.1.0",
<<<<<<< HEAD
    "zod": "^3.24.1",
    "@slack/webhook": "^7.0.3",
    "nanoid": "^5.0.8",
    "redact-pii": "^3.4.0",
    "rate-limiter-flexible": "^5.0.3"
  },
  "devDependencies": {
    "@types/bun": "^1.2.17",
    "@types/node": "^24.0.10"
=======
    "zod": "^3.24.1"
  },
  "devDependencies": {
    "@types/bun": "^1.2.17",
    "@types/js-yaml": "^4.0.9"
>>>>>>> 6abc3b61
  },
  "engines": {
    "node": ">=20.0.0"
  }
}<|MERGE_RESOLUTION|>--- conflicted
+++ resolved
@@ -32,23 +32,14 @@
     "nanoid": "^5.0.8",
     "node-cache": "^5.1.2",
     "p-limit": "^6.1.0",
-<<<<<<< HEAD
     "zod": "^3.24.1",
-    "@slack/webhook": "^7.0.3",
-    "nanoid": "^5.0.8",
     "redact-pii": "^3.4.0",
     "rate-limiter-flexible": "^5.0.3"
   },
   "devDependencies": {
     "@types/bun": "^1.2.17",
-    "@types/node": "^24.0.10"
-=======
-    "zod": "^3.24.1"
-  },
-  "devDependencies": {
-    "@types/bun": "^1.2.17",
+    "@types/node": "^24.0.10",
     "@types/js-yaml": "^4.0.9"
->>>>>>> 6abc3b61
   },
   "engines": {
     "node": ">=20.0.0"
